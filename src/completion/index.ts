import { Neovim } from '@chemzqm/neovim'
import { Disposable } from 'vscode-languageserver-protocol'
import events from '../events'
import Document from '../model/document'
import sources from '../sources'
import { CompleteConfig, CompleteOption, RecentScore, VimCompleteItem } from '../types'
import { disposeAll, wait } from '../util'
import { byteLength, byteSlice, isWord } from '../util/string'
import workspace from '../workspace'
import Complete from './complete'
const logger = require('../util/logger')('completion')

export interface LastInsert {
  character: string
  timestamp: number
}

export class Completion implements Disposable {
  private document: Document
  // current input string
  private activted = false
  private input: string
  private config: CompleteConfig
  private lastInsert?: LastInsert
  private nvim: Neovim
  private disposables: Disposable[] = []
  private _completeItems: VimCompleteItem[] = []
  private complete: Complete | null = null
  private recentScores: RecentScore = {}
  private triggerCharacters: Set<string> = new Set()
  private changedTick = 0
  private currIndex = 0
  private insertCharTs = 0
  private lastMoveTs = 0
  private insertLeaveTs = 0

  public init(nvim: Neovim): void {
    this.nvim = nvim
    this.config = this.getCompleteConfig()
    this.disposables.push(events.on('CursorMoved', this.onCursorMove, this))
    this.disposables.push(events.on('CursorMovedI', this.onCursorMove, this))
    this.disposables.push(events.on('InsertCharPre', this.onInsertCharPre, this))
    this.disposables.push(events.on('InsertLeave', this.onInsertLeave, this))
    this.disposables.push(events.on('InsertEnter', this.onInsertEnter, this))
    this.disposables.push(events.on('TextChangedP', this.onTextChangedP, this))
    this.disposables.push(events.on('TextChangedI', this.onTextChangedI, this))
    this.disposables.push(events.on('CompleteDone', this.onCompleteDone, this))
    workspace.onDidChangeConfiguration(e => {
      if (e.affectsConfiguration('coc.preferences')) {
        Object.assign(this.config, this.getCompleteConfig())
      }
    }, null, this.disposables)
  }

  public get option(): CompleteOption {
    if (!this.complete) return null
    return this.complete.option
  }

  public get resolving(): boolean {
    return this.currIndex !== 0
  }

  public getPreference<T extends keyof CompleteConfig>(key: T): any {
    return this.config[key]
  }

  // vim's logic for filter items
  public filterItemsVim(input: string): VimCompleteItem[] {
    return this._completeItems.filter(item => {
      return item.word.startsWith(input)
    })
  }

  // TODO this is incorrect sometimes
  private getCompleteItem(word: string): VimCompleteItem | null {
    let items = this._completeItems || []
    let idx = items.findIndex(o => o.word == word)
    this.currIndex = idx + 1
    if (idx == -1) return null
    return items[idx]
  }

  public get index(): number {
    return this.currIndex
  }

  private addRecent(word: string, bufnr: number): void {
    if (!word) return
    this.recentScores[`${bufnr}|${word}`] = Date.now()
  }

  private async onCursorMove(): Promise<void> {
    this.lastMoveTs = Date.now()
  }

  private async getPreviousCharacter(document: Document): Promise<string> {
    let [, lnum, col] = await this.nvim.call('getcurpos')
    let line = document.getline(lnum - 1)
    return col == 1 ? '' : byteSlice(line, col - 2, col - 1)
  }

  public async getResumeInput(): Promise<string> {
    let { option, document, activted } = this
    if (!activted) return null
    let [, lnum, col] = await this.nvim.call('getcurpos')
    if (lnum != option.linenr || col < option.col + 1) {
      return null
    }
    let line = document.getline(lnum - 1)
    return byteSlice(line, option.col, col - 1)
  }

  private get bufnr(): number {
    let { option } = this
    return option ? option.bufnr : null
  }

  public get isActivted(): boolean {
    return this.activted
  }

  private getCompleteConfig(): CompleteConfig {
    let config = workspace.getConfiguration('coc.preferences')
    let keepCompleteopt = config.get<boolean>('keepCompleteopt', false)
    let autoTrigger = config.get<string>('autoTrigger', 'always')

    if (keepCompleteopt && !workspace.completeOpt.includes('noinsert')) {
      autoTrigger = 'none'
    }

    return {
      autoTrigger,
      triggerAfterInsertEnter: config.get<boolean>('triggerAfterInsertEnter', false),
      noselect: config.get<boolean>('noselect', true),
      keepCompleteopt,
      numberSelect: config.get<boolean>('numberSelect', false),
      acceptSuggestionOnCommitCharacter: config.get<boolean>('acceptSuggestionOnCommitCharacter', false),
      maxItemCount: config.get<number>('maxCompleteItemCount', 50),
      timeout: config.get<number>('timeout', 500),
      minTriggerInputLength: config.get<number>('minTriggerInputLength', 1),
      snippetIndicator: config.get<string>('snippetIndicator', '~'),
      fixInsertedWord: config.get<boolean>('fixInsertedWord', true),
      localityBonus: config.get<boolean>('localityBonus', true),
      invalidInsertCharacters: config.get<string[]>('invalidInsertCharacters', ["<", "(", ":", " "]),
    }
  }

  public async startCompletion(option: CompleteOption): Promise<void> {
    workspace.bufnr = option.bufnr
    let document = workspace.getDocument(option.bufnr)
    if (!document) return
    // use fixed filetype
    option.filetype = document.filetype
    this.document = document
    try {
      await this._doComplete(option)
    } catch (e) {
      this.stop()
      workspace.showMessage(`Error happens on complete: ${e.message}`, 'error')
      logger.error(e.stack)
    }
  }

  private async resumeCompletion(search: string | null, _isChangedP = false): Promise<void> {
    let { document, complete, activted } = this
    if (!activted || !complete.results || search == this.input) return
    let completeInput = complete.input
    if (search == null ||
      search.endsWith(' ') ||
      search.length < completeInput.length) {
      this.stop()
      return
    }
    let { changedtick } = document
    this.input = search
    let items: VimCompleteItem[]
    if (complete.isIncomplete) {
      await document.patchChange()
      document.forceSync()
      await wait(30)
      if (document.changedtick != changedtick) return
      items = await complete.completeInComplete(search)
      if (document.changedtick != changedtick) return
    } else {
      items = complete.filterResults(search)
    }
    if (!this.isActivted) return
    if (!items || items.length === 0) {
      this.stop()
      return
    }
    await this.showCompletion(this.option.col, items)
  }

  private appendNumber(items: VimCompleteItem[]): void {
    if (!this.config.numberSelect) return
    for (let i = 1; i <= 10; i++) {
      let item = items[i - 1]
      if (!item) break
      let idx = i == 10 ? 0 : i
      item.abbr = item.abbr ? `${idx} ${item.abbr}` : `${idx} ${item.word}`
    }
  }

  private async onPumVisible(): Promise<void> {
    let first = this._completeItems[0]
    if (this.autoSelectFirstItem) await sources.doCompleteResolve(first)
  }

  public hasSelected(): boolean {
    return this.currIndex != 0
  }

  private async showCompletion(col: number, items: VimCompleteItem[]): Promise<void> {
    let { nvim, document } = this
    this.appendNumber(items)
    this.changedTick = document.changedtick
    if (this.config.numberSelect) {
      nvim.call('coc#_map', [], true)
    }
    nvim.call('coc#_do_complete', [col, items], true)
    this._completeItems = items
    await this.onPumVisible()
  }

  private async _doComplete(option: CompleteOption): Promise<void> {
    let { linenr, line } = option
    let { nvim, config, document } = this
    // current input
    this.input = option.input
    this.triggerCharacters = sources.getTriggerCharacters(option.filetype)
    let isTriggered = this.triggerCharacters.has(option.triggerCharacter)
    let arr = sources.getCompleteSources(option, isTriggered)
    if (!arr.length) return
    let complete = new Complete(option, document, this.recentScores, config, nvim)
    this.start(complete)
    let items = await this.complete.doComplete(arr)
    if (complete.isCanceled || !this.isActivted) return
    if (items.length == 0) {
      this.stop()
      return
    }
    let search = await this.getResumeInput()
    if (complete.isCanceled) return
    if (search == option.input) {
      await this.showCompletion(option.col, items)
      return
    }
    await this.resumeCompletion(search)
  }

  private async onTextChangedP(): Promise<void> {
    let { option, document } = this
    if (document) await document.patchChange()
    // filtered by remove character
    if (!document || !option || !this.isActivted) return
    // neovim would trigger TextChangedP after fix of word
    // avoid trigger filter on pumvisible
    if (document.changedtick == this.changedTick) return
    let { latestInsert } = this
    this.lastInsert = null
    let col = await this.nvim.call('col', ['.'])
    if (col < option.colnr && !latestInsert) {
      this.stop()
      return null
    }
    let line = this.document.getline(option.linenr - 1)
    let search = byteSlice(line, option.col, col - 1)
    if (latestInsert) {
      let ind = option.line.match(/^\s*/)[0].length
      let curr = line.match(/^\s*/)[0].length
      if (ind != curr) {
        // indented by vim
        let newCol = option.col + curr - ind
        Object.assign(option, { col: newCol })
        search = byteSlice(line, newCol, col - 1)
      }
      await this.resumeCompletion(search, true)
      return
    }
    let item = this.getCompleteItem(search)
    if (item) {
      if (item.isSnippet) {
        let { word } = item
        let text = this.getValidWord(word)
        if (word != text) {
          let before = byteSlice(line, 0, option.col)
          let after = byteSlice(line, option.col + byteLength(word))
          line = `${before}${text}${after}`
          await this.nvim.call('coc#util#setline', [option.linenr, line])
          if (workspace.isNvim) this.changedTick = document.changedtick
          await this.nvim.call('cursor', [option.linenr, col - byteLength(word.slice(text.length))])
          if (workspace.isVim) await document.patchChange()
        }
      }
      await sources.doCompleteResolve(item)
    }
  }

  private async onTextChangedI(bufnr: number): Promise<void> {
    let { nvim, latestInsertChar } = this
    let document = workspace.getDocument(workspace.bufnr)
    if (!document) return
    this.lastInsert = null
    if (latestInsertChar && document) await document.patchChange()
    if (this.isActivted) {
      if (bufnr !== this.bufnr) return
      // check commit character
      if (this.config.acceptSuggestionOnCommitCharacter
        && this._completeItems.length
        && latestInsertChar
        && !isWord(latestInsertChar)
        && !this.resolving) {
        let item = this._completeItems[0]
        if (sources.shouldCommit(item, latestInsertChar)) {
          let { linenr, col, line, colnr } = this.option
          this.stop()
          let { word } = item
          let newLine = `${line.slice(0, col)}${word}${latestInsertChar}${line.slice(colnr - 1)}`
          await nvim.call('coc#util#setline', [linenr, newLine])
          let curcol = col + word.length + 2
          await nvim.call('cursor', [linenr, curcol])
          return
        }
      }
      let search = await this.getResumeInput()
      if (!this.isActivted) return
      let character = search ? search[search.length - 1] : ''
      // check trigger character.
      if (character && this.triggerCharacters.has(character)) {
        let option: CompleteOption = await this.nvim.call('coc#util#get_complete_option')
        option.triggerCharacter = character
        logger.debug('trigger completion with', option)
        await this.startCompletion(option)
        return
      }
      // could be search not change or filtered by _doComplete
      return await this.resumeCompletion(search)
    }
    let character = await this.getPreviousCharacter(document)
    if (!character) return
    if (latestInsertChar) {
      await this.triggerCompletion(document, character)
    } else if (sources.shouldTrigger(character, document.filetype)) {
      let now = Date.now()
      let changedtick = document.changedtick
      await wait(100)
      if (this.isActivted || document.changedtick != changedtick || this.lastMoveTs >= now) return
      await this.triggerCompletion(document, character)
    }
  }

  private async triggerCompletion(document: Document, character: string): Promise<void> {
    // check trigger
    let shouldTrigger = await this.shouldTrigger(document, character)
    if (!shouldTrigger) return
    let option: CompleteOption = await this.nvim.call('coc#util#get_complete_option')
    option.triggerCharacter = character
    logger.debug('trigger completion with', option)
    await this.startCompletion(option)
  }

  private async onCompleteDone(item: VimCompleteItem): Promise<void> {
    let { document, nvim } = this
    if (!this.isActivted || !document || !item.word) return
    let opt = Object.assign({}, this.option)
    item = this._completeItems.find(o => o.word == item.word && o.user_data == item.user_data)
    this.stop()
    if (!item) return
    let timestamp = this.insertCharTs
    let insertLeaveTs = this.insertLeaveTs
    await document.patchChangedTick()
    let { changedtick } = document
    try {
      await sources.doCompleteResolve(item)
      this.addRecent(item.word, document.bufnr)
      await wait(50)
      let mode = await nvim.call('mode')
      if (mode != 'i' || this.insertCharTs != timestamp || this.insertLeaveTs != insertLeaveTs) return
      await document.patchChange()
      if (changedtick != document.changedtick) return
      await sources.doCompleteDone(item, opt)
      document.forceSync()
    } catch (e) {
      // tslint:disable-next-line:no-console
      console.error(e.stack)
      logger.error(`error on complete done`, e.stack)
    }
  }

  private async onInsertLeave(): Promise<void> {
    this.insertLeaveTs = Date.now()
    this.stop()
  }

  private async onInsertEnter(): Promise<void> {
    if (!this.config.triggerAfterInsertEnter) return
    let option = await this.nvim.call('coc#util#get_complete_option')
    if (option.input.length >= this.config.minTriggerInputLength) {
      await this.startCompletion(option)
    }
  }

  private async onInsertCharPre(character: string): Promise<void> {
    // hack to make neovim not flicking
    if (this.isActivted &&
      workspace.isNvim &&
      this._completeItems.length &&
      !global.hasOwnProperty('__TEST__') &&
      !this.triggerCharacters.has(character) &&
      isWord(character)) {
      this.nvim.call('coc#_reload', [], true)
    }
    this.lastInsert = {
      character,
      timestamp: Date.now(),
    }
    this.insertCharTs = this.lastInsert.timestamp
  }

  private get latestInsert(): LastInsert | null {
    let { lastInsert } = this
    if (!lastInsert || Date.now() - lastInsert.timestamp > 100) {
      return null
    }
    return lastInsert
  }

  private get latestInsertChar(): string {
    let { latestInsert } = this
    if (!latestInsert) return ''
    return latestInsert.character
  }

  public async shouldTrigger(document: Document, character: string): Promise<boolean> {
    if (!character || character == ' ') return false
    let autoTrigger = this.config.autoTrigger
    if (autoTrigger == 'none') return false
    if (sources.shouldTrigger(character, document.filetype)) return true
    if (autoTrigger !== 'always') return false
    if (document.isWord(character)) {
      let minLength = this.config.minTriggerInputLength
      if (minLength == 1) return true
      let input = await this.nvim.call('coc#util#get_input') as string
      return input.length >= minLength
    }
    return false
  }

  public get completeItems(): VimCompleteItem[] {
    return this._completeItems
  }

  private getValidWord(text: string): string {
    let invalidChars = this.config.invalidInsertCharacters
    for (let i = 0; i < text.length; i++) {
      let c = text[i]
      if (invalidChars.indexOf(c) !== -1) {
        return text.slice(0, i)
      }
    }
    return text
  }

  public start(complete: Complete): void {
    let { nvim, activted } = this
    this.activted = true
<<<<<<< HEAD
    this.setCompleteopt(this.completeOpt)
    this.currIndex = !this.autoSelectFirstItem ? 0 : 1
=======
    if (activted) {
      this.complete.cancel()
    }
    this.complete = complete
    this._completeItems = []
    nvim.command(`noa set completeopt=${this.completeOpt}`, true)
    this.currIndex = this.config.noselect ? 0 : 1
>>>>>>> 16893a02
    this.changedTick = this.document.changedtick
    this.document.forceSync(true)
    this.document.paused = true
  }

  public stop(): void {
    let { nvim } = this
    if (!this.activted) return
    this.activted = false
    this.document.paused = false
    this.document.forceSync()
    this._completeItems = []
    if (this.complete) {
      this.complete.cancel()
      this.complete = null
    }
    if (this.config.numberSelect) {
      nvim.call('coc#_unmap', [], true)
    }
    nvim.call('coc#_hide', [], true)
    this.setCompleteopt(workspace.completeOpt)
  }

  private get completeOpt(): string {
    let { noselect } = this.config
    let preview = workspace.completeOpt.indexOf('preview') !== -1
    return `${noselect ? 'noselect,' : ''}noinsert,menuone${preview ? ',preview' : ''}`
  }

  private setCompleteopt(completeOpt): void {
    if (this.config.keepCompleteopt) {
      return
    }

    this.nvim.command(`noa set completeopt=${completeOpt}`, true)
  }

  public dispose(): void {
    disposeAll(this.disposables)
  }

  private get autoSelectFirstItem(): boolean {
    if (!this.config.keepCompleteopt) {
      return !this.config.noselect
    }

    let { completeOpt } = workspace
    return !completeOpt.includes('noselect') && !completeOpt.includes('noinsert')
  }
}

export default new Completion()<|MERGE_RESOLUTION|>--- conflicted
+++ resolved
@@ -466,18 +466,13 @@
   public start(complete: Complete): void {
     let { nvim, activted } = this
     this.activted = true
-<<<<<<< HEAD
+    if (activted) {
+      this.complete.cancel()
+    }
+    this.complete = complete
+    this._completeItems = []
     this.setCompleteopt(this.completeOpt)
     this.currIndex = !this.autoSelectFirstItem ? 0 : 1
-=======
-    if (activted) {
-      this.complete.cancel()
-    }
-    this.complete = complete
-    this._completeItems = []
-    nvim.command(`noa set completeopt=${this.completeOpt}`, true)
-    this.currIndex = this.config.noselect ? 0 : 1
->>>>>>> 16893a02
     this.changedTick = this.document.changedtick
     this.document.forceSync(true)
     this.document.paused = true
